<?xml version="1.0" encoding="utf-8"?>
<!--

  This file is used by automation to update Versions.props and may be used for other purposes, such as
  static analysis to determine the repo dependency graph.  It should only be modified manually when adding
  or removing dependencies. Updating versions should be done using the `darc` command line tool.

  See https://github.com/dotnet/arcade/blob/master/Documentation/Darc.md for instructions on using darc.
-->
<Dependencies>
  <ProductDependencies>
    <Dependency Name="Microsoft.AspNetCore.Blazor.Mono" Version="3.2.0-preview1.20067.1">
      <Uri>https://github.com/dotnet/blazor</Uri>
      <Sha>dd7fb4d3931d556458f62642c2edfc59f6295bfb</Sha>
    </Dependency>
    <Dependency Name="Microsoft.AspNetCore.Razor.Language" Version="5.0.0-preview.4.20215.1">
      <Uri>https://github.com/dotnet/aspnetcore-tooling</Uri>
      <Sha>137aa730be3f1d1c5b64f341160f29916c610047</Sha>
    </Dependency>
    <Dependency Name="Microsoft.AspNetCore.Mvc.Razor.Extensions" Version="5.0.0-preview.4.20215.1">
      <Uri>https://github.com/dotnet/aspnetcore-tooling</Uri>
      <Sha>137aa730be3f1d1c5b64f341160f29916c610047</Sha>
    </Dependency>
    <Dependency Name="Microsoft.CodeAnalysis.Razor" Version="5.0.0-preview.4.20215.1">
      <Uri>https://github.com/dotnet/aspnetcore-tooling</Uri>
      <Sha>137aa730be3f1d1c5b64f341160f29916c610047</Sha>
    </Dependency>
    <Dependency Name="Microsoft.NET.Sdk.Razor" Version="5.0.0-preview.4.20215.1">
      <Uri>https://github.com/dotnet/aspnetcore-tooling</Uri>
      <Sha>137aa730be3f1d1c5b64f341160f29916c610047</Sha>
    </Dependency>
    <Dependency Name="dotnet-ef" Version="5.0.0-preview.4.20214.8">
      <Uri>https://github.com/dotnet/efcore</Uri>
      <Sha>5f4fab48562161b140d891cb56f4c03873a17adc</Sha>
    </Dependency>
    <Dependency Name="Microsoft.EntityFrameworkCore.InMemory" Version="5.0.0-preview.4.20214.8">
      <Uri>https://github.com/dotnet/efcore</Uri>
      <Sha>5f4fab48562161b140d891cb56f4c03873a17adc</Sha>
    </Dependency>
    <Dependency Name="Microsoft.EntityFrameworkCore.Relational" Version="5.0.0-preview.4.20214.8">
      <Uri>https://github.com/dotnet/efcore</Uri>
      <Sha>5f4fab48562161b140d891cb56f4c03873a17adc</Sha>
    </Dependency>
    <Dependency Name="Microsoft.EntityFrameworkCore.Sqlite" Version="5.0.0-preview.4.20214.8">
      <Uri>https://github.com/dotnet/efcore</Uri>
      <Sha>5f4fab48562161b140d891cb56f4c03873a17adc</Sha>
    </Dependency>
    <Dependency Name="Microsoft.EntityFrameworkCore.SqlServer" Version="5.0.0-preview.4.20214.8">
      <Uri>https://github.com/dotnet/efcore</Uri>
      <Sha>5f4fab48562161b140d891cb56f4c03873a17adc</Sha>
    </Dependency>
    <Dependency Name="Microsoft.EntityFrameworkCore.Tools" Version="5.0.0-preview.4.20214.8">
      <Uri>https://github.com/dotnet/efcore</Uri>
      <Sha>5f4fab48562161b140d891cb56f4c03873a17adc</Sha>
    </Dependency>
    <Dependency Name="Microsoft.EntityFrameworkCore" Version="5.0.0-preview.4.20214.8">
      <Uri>https://github.com/dotnet/efcore</Uri>
      <Sha>5f4fab48562161b140d891cb56f4c03873a17adc</Sha>
    </Dependency>
    <Dependency Name="Microsoft.Extensions.Caching.Abstractions" Version="5.0.0-preview.4.20214.3" CoherentParentDependency="Microsoft.AspNetCore.Razor.Language">
      <Uri>https://github.com/dotnet/runtime</Uri>
      <Sha>4335c82b7b6e4932ae12e79b302bbe4200732744</Sha>
    </Dependency>
    <Dependency Name="Microsoft.Extensions.Caching.Memory" Version="5.0.0-preview.4.20214.3" CoherentParentDependency="Microsoft.AspNetCore.Razor.Language">
      <Uri>https://github.com/dotnet/runtime</Uri>
      <Sha>4335c82b7b6e4932ae12e79b302bbe4200732744</Sha>
    </Dependency>
    <Dependency Name="Microsoft.Extensions.Configuration.Abstractions" Version="5.0.0-preview.4.20214.3" CoherentParentDependency="Microsoft.AspNetCore.Razor.Language">
      <Uri>https://github.com/dotnet/runtime</Uri>
      <Sha>4335c82b7b6e4932ae12e79b302bbe4200732744</Sha>
    </Dependency>
    <Dependency Name="Microsoft.Extensions.Configuration.Binder" Version="5.0.0-preview.4.20214.3" CoherentParentDependency="Microsoft.AspNetCore.Razor.Language">
      <Uri>https://github.com/dotnet/runtime</Uri>
      <Sha>4335c82b7b6e4932ae12e79b302bbe4200732744</Sha>
    </Dependency>
    <Dependency Name="Microsoft.Extensions.Configuration.CommandLine" Version="5.0.0-preview.4.20214.3" CoherentParentDependency="Microsoft.AspNetCore.Razor.Language">
      <Uri>https://github.com/dotnet/runtime</Uri>
      <Sha>4335c82b7b6e4932ae12e79b302bbe4200732744</Sha>
    </Dependency>
    <Dependency Name="Microsoft.Extensions.Configuration.EnvironmentVariables" Version="5.0.0-preview.4.20214.3" CoherentParentDependency="Microsoft.AspNetCore.Razor.Language">
      <Uri>https://github.com/dotnet/runtime</Uri>
      <Sha>4335c82b7b6e4932ae12e79b302bbe4200732744</Sha>
    </Dependency>
    <Dependency Name="Microsoft.Extensions.Configuration.FileExtensions" Version="5.0.0-preview.4.20214.3" CoherentParentDependency="Microsoft.AspNetCore.Razor.Language">
      <Uri>https://github.com/dotnet/runtime</Uri>
      <Sha>4335c82b7b6e4932ae12e79b302bbe4200732744</Sha>
    </Dependency>
    <Dependency Name="Microsoft.Extensions.Configuration.Ini" Version="5.0.0-preview.4.20214.3" CoherentParentDependency="Microsoft.AspNetCore.Razor.Language">
      <Uri>https://github.com/dotnet/runtime</Uri>
      <Sha>4335c82b7b6e4932ae12e79b302bbe4200732744</Sha>
    </Dependency>
    <Dependency Name="Microsoft.Extensions.Configuration.Json" Version="5.0.0-preview.4.20214.3" CoherentParentDependency="Microsoft.AspNetCore.Razor.Language">
      <Uri>https://github.com/dotnet/runtime</Uri>
      <Sha>4335c82b7b6e4932ae12e79b302bbe4200732744</Sha>
    </Dependency>
    <Dependency Name="Microsoft.Extensions.Configuration.UserSecrets" Version="5.0.0-preview.4.20214.3" CoherentParentDependency="Microsoft.AspNetCore.Razor.Language">
      <Uri>https://github.com/dotnet/runtime</Uri>
      <Sha>4335c82b7b6e4932ae12e79b302bbe4200732744</Sha>
    </Dependency>
    <Dependency Name="Microsoft.Extensions.Configuration.Xml" Version="5.0.0-preview.4.20214.3" CoherentParentDependency="Microsoft.AspNetCore.Razor.Language">
      <Uri>https://github.com/dotnet/runtime</Uri>
      <Sha>4335c82b7b6e4932ae12e79b302bbe4200732744</Sha>
    </Dependency>
    <Dependency Name="Microsoft.Extensions.Configuration" Version="5.0.0-preview.4.20214.3" CoherentParentDependency="Microsoft.AspNetCore.Razor.Language">
      <Uri>https://github.com/dotnet/runtime</Uri>
      <Sha>4335c82b7b6e4932ae12e79b302bbe4200732744</Sha>
    </Dependency>
    <Dependency Name="Microsoft.Extensions.DependencyInjection.Abstractions" Version="5.0.0-preview.4.20214.3" CoherentParentDependency="Microsoft.AspNetCore.Razor.Language">
      <Uri>https://github.com/dotnet/runtime</Uri>
      <Sha>4335c82b7b6e4932ae12e79b302bbe4200732744</Sha>
    </Dependency>
    <Dependency Name="Microsoft.Extensions.DependencyInjection" Version="5.0.0-preview.4.20214.3" CoherentParentDependency="Microsoft.AspNetCore.Razor.Language">
      <Uri>https://github.com/dotnet/runtime</Uri>
      <Sha>4335c82b7b6e4932ae12e79b302bbe4200732744</Sha>
    </Dependency>
    <Dependency Name="Microsoft.Extensions.FileProviders.Abstractions" Version="5.0.0-preview.4.20214.3" CoherentParentDependency="Microsoft.AspNetCore.Razor.Language">
      <Uri>https://github.com/dotnet/runtime</Uri>
      <Sha>4335c82b7b6e4932ae12e79b302bbe4200732744</Sha>
    </Dependency>
    <Dependency Name="Microsoft.Extensions.FileProviders.Composite" Version="5.0.0-preview.4.20214.3" CoherentParentDependency="Microsoft.AspNetCore.Razor.Language">
      <Uri>https://github.com/dotnet/runtime</Uri>
      <Sha>4335c82b7b6e4932ae12e79b302bbe4200732744</Sha>
    </Dependency>
    <Dependency Name="Microsoft.Extensions.FileProviders.Physical" Version="5.0.0-preview.4.20214.3" CoherentParentDependency="Microsoft.AspNetCore.Razor.Language">
      <Uri>https://github.com/dotnet/runtime</Uri>
      <Sha>4335c82b7b6e4932ae12e79b302bbe4200732744</Sha>
    </Dependency>
    <Dependency Name="Microsoft.Extensions.FileSystemGlobbing" Version="5.0.0-preview.4.20214.3" CoherentParentDependency="Microsoft.AspNetCore.Razor.Language">
      <Uri>https://github.com/dotnet/runtime</Uri>
      <Sha>4335c82b7b6e4932ae12e79b302bbe4200732744</Sha>
    </Dependency>
    <Dependency Name="Microsoft.Extensions.Hosting.Abstractions" Version="5.0.0-preview.4.20214.3" CoherentParentDependency="Microsoft.AspNetCore.Razor.Language">
      <Uri>https://github.com/dotnet/runtime</Uri>
      <Sha>4335c82b7b6e4932ae12e79b302bbe4200732744</Sha>
    </Dependency>
    <Dependency Name="Microsoft.Extensions.Hosting" Version="5.0.0-preview.4.20214.3" CoherentParentDependency="Microsoft.AspNetCore.Razor.Language">
      <Uri>https://github.com/dotnet/runtime</Uri>
      <Sha>4335c82b7b6e4932ae12e79b302bbe4200732744</Sha>
    </Dependency>
    <Dependency Name="Microsoft.Extensions.Http" Version="5.0.0-preview.4.20214.3" CoherentParentDependency="Microsoft.AspNetCore.Razor.Language">
      <Uri>https://github.com/dotnet/runtime</Uri>
      <Sha>4335c82b7b6e4932ae12e79b302bbe4200732744</Sha>
    </Dependency>
    <Dependency Name="Microsoft.Extensions.Logging.Abstractions" Version="5.0.0-preview.4.20214.3" CoherentParentDependency="Microsoft.AspNetCore.Razor.Language">
      <Uri>https://github.com/dotnet/runtime</Uri>
      <Sha>4335c82b7b6e4932ae12e79b302bbe4200732744</Sha>
    </Dependency>
    <Dependency Name="Microsoft.Extensions.Logging.Configuration" Version="5.0.0-preview.4.20214.3" CoherentParentDependency="Microsoft.AspNetCore.Razor.Language">
      <Uri>https://github.com/dotnet/runtime</Uri>
      <Sha>4335c82b7b6e4932ae12e79b302bbe4200732744</Sha>
    </Dependency>
    <Dependency Name="Microsoft.Extensions.Logging.Console" Version="5.0.0-preview.4.20214.3" CoherentParentDependency="Microsoft.AspNetCore.Razor.Language">
      <Uri>https://github.com/dotnet/runtime</Uri>
      <Sha>4335c82b7b6e4932ae12e79b302bbe4200732744</Sha>
    </Dependency>
    <Dependency Name="Microsoft.Extensions.Logging.Debug" Version="5.0.0-preview.4.20214.3" CoherentParentDependency="Microsoft.AspNetCore.Razor.Language">
      <Uri>https://github.com/dotnet/runtime</Uri>
      <Sha>4335c82b7b6e4932ae12e79b302bbe4200732744</Sha>
    </Dependency>
    <Dependency Name="Microsoft.Extensions.Logging.EventSource" Version="5.0.0-preview.4.20214.3" CoherentParentDependency="Microsoft.AspNetCore.Razor.Language">
      <Uri>https://github.com/dotnet/runtime</Uri>
      <Sha>4335c82b7b6e4932ae12e79b302bbe4200732744</Sha>
    </Dependency>
    <Dependency Name="Microsoft.Extensions.Logging.EventLog" Version="5.0.0-preview.4.20214.3" CoherentParentDependency="Microsoft.AspNetCore.Razor.Language">
      <Uri>https://github.com/dotnet/runtime</Uri>
      <Sha>4335c82b7b6e4932ae12e79b302bbe4200732744</Sha>
    </Dependency>
    <Dependency Name="Microsoft.Extensions.Logging.TraceSource" Version="5.0.0-preview.4.20214.3" CoherentParentDependency="Microsoft.AspNetCore.Razor.Language">
      <Uri>https://github.com/dotnet/runtime</Uri>
      <Sha>4335c82b7b6e4932ae12e79b302bbe4200732744</Sha>
    </Dependency>
    <Dependency Name="Microsoft.Extensions.Logging" Version="5.0.0-preview.4.20214.3" CoherentParentDependency="Microsoft.AspNetCore.Razor.Language">
      <Uri>https://github.com/dotnet/runtime</Uri>
      <Sha>4335c82b7b6e4932ae12e79b302bbe4200732744</Sha>
    </Dependency>
    <Dependency Name="Microsoft.Extensions.Options.ConfigurationExtensions" Version="5.0.0-preview.4.20214.3" CoherentParentDependency="Microsoft.AspNetCore.Razor.Language">
      <Uri>https://github.com/dotnet/runtime</Uri>
      <Sha>4335c82b7b6e4932ae12e79b302bbe4200732744</Sha>
    </Dependency>
    <Dependency Name="Microsoft.Extensions.Options.DataAnnotations" Version="5.0.0-preview.4.20214.3" CoherentParentDependency="Microsoft.AspNetCore.Razor.Language">
      <Uri>https://github.com/dotnet/runtime</Uri>
      <Sha>4335c82b7b6e4932ae12e79b302bbe4200732744</Sha>
    </Dependency>
    <Dependency Name="Microsoft.Extensions.Options" Version="5.0.0-preview.4.20214.3" CoherentParentDependency="Microsoft.AspNetCore.Razor.Language">
      <Uri>https://github.com/dotnet/runtime</Uri>
      <Sha>4335c82b7b6e4932ae12e79b302bbe4200732744</Sha>
    </Dependency>
    <Dependency Name="Microsoft.Extensions.Primitives" Version="5.0.0-preview.4.20214.3" CoherentParentDependency="Microsoft.AspNetCore.Razor.Language">
      <Uri>https://github.com/dotnet/runtime</Uri>
      <Sha>4335c82b7b6e4932ae12e79b302bbe4200732744</Sha>
    </Dependency>
    <Dependency Name="Microsoft.Extensions.Internal.Transport" Version="5.0.0-preview.4.20214.3" CoherentParentDependency="Microsoft.AspNetCore.Razor.Language">
      <Uri>https://github.com/dotnet/runtime</Uri>
      <Sha>4335c82b7b6e4932ae12e79b302bbe4200732744</Sha>
    </Dependency>
    <Dependency Name="Microsoft.Win32.Registry" Version="5.0.0-preview.4.20214.3" CoherentParentDependency="Microsoft.AspNetCore.Razor.Language">
      <Uri>https://github.com/dotnet/runtime</Uri>
      <Sha>4335c82b7b6e4932ae12e79b302bbe4200732744</Sha>
    </Dependency>
    <Dependency Name="Microsoft.Win32.SystemEvents" Version="5.0.0-preview.4.20214.3" CoherentParentDependency="Microsoft.AspNetCore.Razor.Language">
      <Uri>https://github.com/dotnet/runtime</Uri>
      <Sha>4335c82b7b6e4932ae12e79b302bbe4200732744</Sha>
    </Dependency>
    <Dependency Name="System.ComponentModel.Annotations" Version="5.0.0-preview.4.20214.3" CoherentParentDependency="Microsoft.AspNetCore.Razor.Language">
      <Uri>https://github.com/dotnet/runtime</Uri>
      <Sha>4335c82b7b6e4932ae12e79b302bbe4200732744</Sha>
    </Dependency>
    <Dependency Name="System.Diagnostics.EventLog" Version="5.0.0-preview.4.20214.3" CoherentParentDependency="Microsoft.AspNetCore.Razor.Language">
      <Uri>https://github.com/dotnet/runtime</Uri>
      <Sha>4335c82b7b6e4932ae12e79b302bbe4200732744</Sha>
    </Dependency>
    <Dependency Name="System.Drawing.Common" Version="5.0.0-preview.4.20214.3" CoherentParentDependency="Microsoft.AspNetCore.Razor.Language">
      <Uri>https://github.com/dotnet/runtime</Uri>
      <Sha>4335c82b7b6e4932ae12e79b302bbe4200732744</Sha>
    </Dependency>
    <Dependency Name="System.IO.Pipelines" Version="5.0.0-preview.4.20214.3" CoherentParentDependency="Microsoft.AspNetCore.Razor.Language">
      <Uri>https://github.com/dotnet/runtime</Uri>
      <Sha>4335c82b7b6e4932ae12e79b302bbe4200732744</Sha>
    </Dependency>
    <Dependency Name="System.Net.Http.WinHttpHandler" Version="5.0.0-preview.4.20214.3" CoherentParentDependency="Microsoft.AspNetCore.Razor.Language">
      <Uri>https://github.com/dotnet/runtime</Uri>
      <Sha>4335c82b7b6e4932ae12e79b302bbe4200732744</Sha>
    </Dependency>
    <Dependency Name="System.Net.WebSockets.WebSocketProtocol" Version="5.0.0-preview.4.20214.3" CoherentParentDependency="Microsoft.AspNetCore.Razor.Language">
      <Uri>https://github.com/dotnet/runtime</Uri>
      <Sha>4335c82b7b6e4932ae12e79b302bbe4200732744</Sha>
    </Dependency>
    <Dependency Name="System.Reflection.Metadata" Version="5.0.0-preview.4.20214.3" CoherentParentDependency="Microsoft.AspNetCore.Razor.Language">
      <Uri>https://github.com/dotnet/runtime</Uri>
      <Sha>4335c82b7b6e4932ae12e79b302bbe4200732744</Sha>
    </Dependency>
    <Dependency Name="System.Runtime.CompilerServices.Unsafe" Version="5.0.0-preview.4.20214.3" CoherentParentDependency="Microsoft.AspNetCore.Razor.Language">
      <Uri>https://github.com/dotnet/runtime</Uri>
      <Sha>4335c82b7b6e4932ae12e79b302bbe4200732744</Sha>
    </Dependency>
    <Dependency Name="System.Security.Cryptography.Cng" Version="5.0.0-preview.4.20214.3" CoherentParentDependency="Microsoft.AspNetCore.Razor.Language">
      <Uri>https://github.com/dotnet/runtime</Uri>
      <Sha>4335c82b7b6e4932ae12e79b302bbe4200732744</Sha>
    </Dependency>
    <Dependency Name="System.Security.Cryptography.Pkcs" Version="5.0.0-preview.4.20214.3" CoherentParentDependency="Microsoft.AspNetCore.Razor.Language">
      <Uri>https://github.com/dotnet/runtime</Uri>
      <Sha>4335c82b7b6e4932ae12e79b302bbe4200732744</Sha>
    </Dependency>
    <Dependency Name="System.Security.Cryptography.Xml" Version="5.0.0-preview.4.20214.3" CoherentParentDependency="Microsoft.AspNetCore.Razor.Language">
      <Uri>https://github.com/dotnet/runtime</Uri>
      <Sha>4335c82b7b6e4932ae12e79b302bbe4200732744</Sha>
    </Dependency>
    <Dependency Name="System.Security.Permissions" Version="5.0.0-preview.4.20214.3" CoherentParentDependency="Microsoft.AspNetCore.Razor.Language">
      <Uri>https://github.com/dotnet/runtime</Uri>
      <Sha>4335c82b7b6e4932ae12e79b302bbe4200732744</Sha>
    </Dependency>
    <Dependency Name="System.Security.Principal.Windows" Version="5.0.0-preview.4.20214.3" CoherentParentDependency="Microsoft.AspNetCore.Razor.Language">
      <Uri>https://github.com/dotnet/runtime</Uri>
      <Sha>4335c82b7b6e4932ae12e79b302bbe4200732744</Sha>
    </Dependency>
    <Dependency Name="System.ServiceProcess.ServiceController" Version="5.0.0-preview.4.20214.3" CoherentParentDependency="Microsoft.AspNetCore.Razor.Language">
      <Uri>https://github.com/dotnet/runtime</Uri>
      <Sha>4335c82b7b6e4932ae12e79b302bbe4200732744</Sha>
    </Dependency>
    <Dependency Name="System.Text.Encodings.Web" Version="5.0.0-preview.4.20214.3" CoherentParentDependency="Microsoft.AspNetCore.Razor.Language">
      <Uri>https://github.com/dotnet/runtime</Uri>
      <Sha>4335c82b7b6e4932ae12e79b302bbe4200732744</Sha>
    </Dependency>
    <Dependency Name="System.Text.Json" Version="5.0.0-preview.4.20214.3" CoherentParentDependency="Microsoft.AspNetCore.Razor.Language">
      <Uri>https://github.com/dotnet/runtime</Uri>
      <Sha>4335c82b7b6e4932ae12e79b302bbe4200732744</Sha>
    </Dependency>
    <Dependency Name="System.Threading.Channels" Version="5.0.0-preview.4.20214.3" CoherentParentDependency="Microsoft.AspNetCore.Razor.Language">
      <Uri>https://github.com/dotnet/runtime</Uri>
      <Sha>4335c82b7b6e4932ae12e79b302bbe4200732744</Sha>
    </Dependency>
    <Dependency Name="System.Windows.Extensions" Version="5.0.0-preview.4.20214.3" CoherentParentDependency="Microsoft.AspNetCore.Razor.Language">
      <Uri>https://github.com/dotnet/runtime</Uri>
      <Sha>4335c82b7b6e4932ae12e79b302bbe4200732744</Sha>
    </Dependency>
    <Dependency Name="Microsoft.Extensions.DependencyModel" Version="5.0.0-preview.4.20214.3" CoherentParentDependency="Microsoft.AspNetCore.Razor.Language">
      <Uri>https://github.com/dotnet/runtime</Uri>
      <Sha>4335c82b7b6e4932ae12e79b302bbe4200732744</Sha>
    </Dependency>
    <Dependency Name="Microsoft.NETCore.App.Ref" Version="5.0.0-preview.4.20214.3" CoherentParentDependency="Microsoft.AspNetCore.Razor.Language">
      <Uri>https://github.com/dotnet/runtime</Uri>
      <Sha>4335c82b7b6e4932ae12e79b302bbe4200732744</Sha>
    </Dependency>
    <!--
         Win-x64 is used here because we have picked an arbitrary runtime identifier to flow the version of the latest NETCore.App runtime.
         All Runtime.$rid packages should have the same version.
    -->
    <Dependency Name="Microsoft.NETCore.App.Runtime.win-x64" Version="5.0.0-preview.4.20214.3" CoherentParentDependency="Microsoft.AspNetCore.Razor.Language">
      <Uri>https://github.com/dotnet/runtime</Uri>
      <Sha>4335c82b7b6e4932ae12e79b302bbe4200732744</Sha>
    </Dependency>
    <Dependency Name="Microsoft.NETCore.App.Internal" Version="5.0.0-preview.4.20214.3" CoherentParentDependency="Microsoft.AspNetCore.Razor.Language">
      <Uri>https://github.com/dotnet/runtime</Uri>
      <Sha>4335c82b7b6e4932ae12e79b302bbe4200732744</Sha>
    </Dependency>
  </ProductDependencies>
  <ToolsetDependencies>
    <!-- Listed explicitly to workaround https://github.com/dotnet/cli/issues/10528 -->
    <Dependency Name="Microsoft.NETCore.Platforms" Version="5.0.0-preview.4.20214.3" CoherentParentDependency="Microsoft.AspNetCore.Razor.Language">
      <Uri>https://github.com/dotnet/runtime</Uri>
      <Sha>4335c82b7b6e4932ae12e79b302bbe4200732744</Sha>
    </Dependency>
<<<<<<< HEAD
    <Dependency Name="Microsoft.DotNet.GenAPI" Version="1.0.0-beta.20213.4">
      <Uri>https://github.com/dotnet/arcade</Uri>
      <Sha>1a55276ab9d16792cec595ba870df39a9d97d5ca</Sha>
    </Dependency>
    <Dependency Name="Microsoft.DotNet.Arcade.Sdk" Version="1.0.0-beta.20213.4">
      <Uri>https://github.com/dotnet/arcade</Uri>
      <Sha>1a55276ab9d16792cec595ba870df39a9d97d5ca</Sha>
    </Dependency>
    <Dependency Name="Microsoft.DotNet.Helix.Sdk" Version="2.0.0-beta.20213.4">
      <Uri>https://github.com/dotnet/arcade</Uri>
      <Sha>1a55276ab9d16792cec595ba870df39a9d97d5ca</Sha>
    </Dependency>
    <Dependency Name="Microsoft.AspNetCore.Testing" Version="3.1.4-servicing.20181.5" CoherentParentDependency="Microsoft.EntityFrameworkCore">
      <Uri>https://github.com/dotnet/extensions</Uri>
      <Sha>cf044102f01a3402a680fa58cabea8a9ca53aa3d</Sha>
=======
    <Dependency Name="Microsoft.DotNet.GenAPI" Version="5.0.0-beta.20201.2">
      <Uri>https://github.com/dotnet/arcade</Uri>
      <Sha>bce0a98620c1c5a110b2bba9912f3d5929069c6b</Sha>
    </Dependency>
    <Dependency Name="Microsoft.DotNet.Arcade.Sdk" Version="5.0.0-beta.20201.2">
      <Uri>https://github.com/dotnet/arcade</Uri>
      <Sha>bce0a98620c1c5a110b2bba9912f3d5929069c6b</Sha>
    </Dependency>
    <Dependency Name="Microsoft.DotNet.Helix.Sdk" Version="5.0.0-beta.20201.2">
      <Uri>https://github.com/dotnet/arcade</Uri>
      <Sha>bce0a98620c1c5a110b2bba9912f3d5929069c6b</Sha>
>>>>>>> a058acaf
    </Dependency>
    <Dependency Name="Microsoft.Net.Compilers.Toolset" Version="3.7.0-1.20210.7" CoherentParentDependency="Microsoft.AspNetCore.Razor.Language">
      <Uri>https://github.com/dotnet/roslyn</Uri>
      <Sha>fbae122a63ebbf1c7176e36fb6d3b26d681be8ab</Sha>
    </Dependency>
  </ToolsetDependencies>
</Dependencies><|MERGE_RESOLUTION|>--- conflicted
+++ resolved
@@ -300,23 +300,6 @@
       <Uri>https://github.com/dotnet/runtime</Uri>
       <Sha>4335c82b7b6e4932ae12e79b302bbe4200732744</Sha>
     </Dependency>
-<<<<<<< HEAD
-    <Dependency Name="Microsoft.DotNet.GenAPI" Version="1.0.0-beta.20213.4">
-      <Uri>https://github.com/dotnet/arcade</Uri>
-      <Sha>1a55276ab9d16792cec595ba870df39a9d97d5ca</Sha>
-    </Dependency>
-    <Dependency Name="Microsoft.DotNet.Arcade.Sdk" Version="1.0.0-beta.20213.4">
-      <Uri>https://github.com/dotnet/arcade</Uri>
-      <Sha>1a55276ab9d16792cec595ba870df39a9d97d5ca</Sha>
-    </Dependency>
-    <Dependency Name="Microsoft.DotNet.Helix.Sdk" Version="2.0.0-beta.20213.4">
-      <Uri>https://github.com/dotnet/arcade</Uri>
-      <Sha>1a55276ab9d16792cec595ba870df39a9d97d5ca</Sha>
-    </Dependency>
-    <Dependency Name="Microsoft.AspNetCore.Testing" Version="3.1.4-servicing.20181.5" CoherentParentDependency="Microsoft.EntityFrameworkCore">
-      <Uri>https://github.com/dotnet/extensions</Uri>
-      <Sha>cf044102f01a3402a680fa58cabea8a9ca53aa3d</Sha>
-=======
     <Dependency Name="Microsoft.DotNet.GenAPI" Version="5.0.0-beta.20201.2">
       <Uri>https://github.com/dotnet/arcade</Uri>
       <Sha>bce0a98620c1c5a110b2bba9912f3d5929069c6b</Sha>
@@ -328,7 +311,6 @@
     <Dependency Name="Microsoft.DotNet.Helix.Sdk" Version="5.0.0-beta.20201.2">
       <Uri>https://github.com/dotnet/arcade</Uri>
       <Sha>bce0a98620c1c5a110b2bba9912f3d5929069c6b</Sha>
->>>>>>> a058acaf
     </Dependency>
     <Dependency Name="Microsoft.Net.Compilers.Toolset" Version="3.7.0-1.20210.7" CoherentParentDependency="Microsoft.AspNetCore.Razor.Language">
       <Uri>https://github.com/dotnet/roslyn</Uri>
