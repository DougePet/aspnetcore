--- conflicted
+++ resolved
@@ -15,101 +15,46 @@
     </Dependency>
     <Dependency Name="Microsoft.AspNetCore.Razor.Language" Version="5.0.0-alpha.1.19570.2">
       <Uri>https://github.com/aspnet/AspNetCore-Tooling</Uri>
-<<<<<<< HEAD
-      <Sha>574d72c659f2b742de703f8de633c85984c4e87d</Sha>
-=======
       <Sha>5e2a8c79244734afc2f989439d1df33b0237d3c2</Sha>
->>>>>>> 6f2b107b
     </Dependency>
     <Dependency Name="Microsoft.AspNetCore.Mvc.Razor.Extensions" Version="5.0.0-alpha.1.19570.2">
       <Uri>https://github.com/aspnet/AspNetCore-Tooling</Uri>
-<<<<<<< HEAD
-      <Sha>574d72c659f2b742de703f8de633c85984c4e87d</Sha>
-=======
       <Sha>5e2a8c79244734afc2f989439d1df33b0237d3c2</Sha>
->>>>>>> 6f2b107b
     </Dependency>
     <Dependency Name="Microsoft.CodeAnalysis.Razor" Version="5.0.0-alpha.1.19570.2">
       <Uri>https://github.com/aspnet/AspNetCore-Tooling</Uri>
-<<<<<<< HEAD
-      <Sha>574d72c659f2b742de703f8de633c85984c4e87d</Sha>
-=======
       <Sha>5e2a8c79244734afc2f989439d1df33b0237d3c2</Sha>
->>>>>>> 6f2b107b
     </Dependency>
     <Dependency Name="Microsoft.NET.Sdk.Razor" Version="5.0.0-alpha.1.19570.2">
       <Uri>https://github.com/aspnet/AspNetCore-Tooling</Uri>
-<<<<<<< HEAD
-      <Sha>574d72c659f2b742de703f8de633c85984c4e87d</Sha>
-=======
       <Sha>5e2a8c79244734afc2f989439d1df33b0237d3c2</Sha>
->>>>>>> 6f2b107b
     </Dependency>
     <Dependency Name="dotnet-ef" Version="5.0.0-alpha.1.19571.3">
       <Uri>https://github.com/aspnet/EntityFrameworkCore</Uri>
-<<<<<<< HEAD
-      <Sha>50fcada1bcebe891009c461dc6ce8fec9230060d</Sha>
-=======
-      <Sha>88bd694897b96557c37fdc58ac2116d3ea269736</Sha>
->>>>>>> 6f2b107b
+      <Sha>88bd694897b96557c37fdc58ac2116d3ea269736</Sha>
     </Dependency>
     <Dependency Name="Microsoft.EntityFrameworkCore.InMemory" Version="5.0.0-alpha.1.19571.3">
       <Uri>https://github.com/aspnet/EntityFrameworkCore</Uri>
-<<<<<<< HEAD
-      <Sha>50fcada1bcebe891009c461dc6ce8fec9230060d</Sha>
-=======
-      <Sha>88bd694897b96557c37fdc58ac2116d3ea269736</Sha>
->>>>>>> 6f2b107b
+      <Sha>88bd694897b96557c37fdc58ac2116d3ea269736</Sha>
     </Dependency>
     <Dependency Name="Microsoft.EntityFrameworkCore.Relational" Version="5.0.0-alpha.1.19571.3">
       <Uri>https://github.com/aspnet/EntityFrameworkCore</Uri>
-<<<<<<< HEAD
-      <Sha>50fcada1bcebe891009c461dc6ce8fec9230060d</Sha>
-=======
-      <Sha>88bd694897b96557c37fdc58ac2116d3ea269736</Sha>
->>>>>>> 6f2b107b
+      <Sha>88bd694897b96557c37fdc58ac2116d3ea269736</Sha>
     </Dependency>
     <Dependency Name="Microsoft.EntityFrameworkCore.Sqlite" Version="5.0.0-alpha.1.19571.3">
       <Uri>https://github.com/aspnet/EntityFrameworkCore</Uri>
-<<<<<<< HEAD
-      <Sha>50fcada1bcebe891009c461dc6ce8fec9230060d</Sha>
-=======
-      <Sha>88bd694897b96557c37fdc58ac2116d3ea269736</Sha>
->>>>>>> 6f2b107b
+      <Sha>88bd694897b96557c37fdc58ac2116d3ea269736</Sha>
     </Dependency>
     <Dependency Name="Microsoft.EntityFrameworkCore.SqlServer" Version="5.0.0-alpha.1.19571.3">
       <Uri>https://github.com/aspnet/EntityFrameworkCore</Uri>
-<<<<<<< HEAD
-      <Sha>50fcada1bcebe891009c461dc6ce8fec9230060d</Sha>
-=======
-      <Sha>88bd694897b96557c37fdc58ac2116d3ea269736</Sha>
->>>>>>> 6f2b107b
+      <Sha>88bd694897b96557c37fdc58ac2116d3ea269736</Sha>
     </Dependency>
     <Dependency Name="Microsoft.EntityFrameworkCore.Tools" Version="5.0.0-alpha.1.19571.3">
       <Uri>https://github.com/aspnet/EntityFrameworkCore</Uri>
-<<<<<<< HEAD
-      <Sha>50fcada1bcebe891009c461dc6ce8fec9230060d</Sha>
-=======
-      <Sha>88bd694897b96557c37fdc58ac2116d3ea269736</Sha>
->>>>>>> 6f2b107b
+      <Sha>88bd694897b96557c37fdc58ac2116d3ea269736</Sha>
     </Dependency>
     <Dependency Name="Microsoft.EntityFrameworkCore" Version="5.0.0-alpha.1.19571.3">
       <Uri>https://github.com/aspnet/EntityFrameworkCore</Uri>
-<<<<<<< HEAD
-      <Sha>50fcada1bcebe891009c461dc6ce8fec9230060d</Sha>
-    </Dependency>
-    <Dependency Name="Microsoft.AspNetCore.Analyzer.Testing" Version="3.1.0-rtm.19571.4" CoherentParentDependency="Microsoft.EntityFrameworkCore">
-      <Uri>https://github.com/aspnet/Extensions</Uri>
-      <Sha>1bb89c52182b66b9f1b569cfe780947fa77c5dab</Sha>
-    </Dependency>
-    <Dependency Name="Microsoft.AspNetCore.BenchmarkRunner.Sources" Version="3.1.0-rtm.19571.4" CoherentParentDependency="Microsoft.EntityFrameworkCore">
-      <Uri>https://github.com/aspnet/Extensions</Uri>
-      <Sha>1bb89c52182b66b9f1b569cfe780947fa77c5dab</Sha>
-    </Dependency>
-    <Dependency Name="Microsoft.Extensions.ActivatorUtilities.Sources" Version="3.1.0-rtm.19571.4" CoherentParentDependency="Microsoft.EntityFrameworkCore">
-      <Uri>https://github.com/aspnet/Extensions</Uri>
-      <Sha>1bb89c52182b66b9f1b569cfe780947fa77c5dab</Sha>
-=======
       <Sha>88bd694897b96557c37fdc58ac2116d3ea269736</Sha>
     </Dependency>
     <Dependency Name="Microsoft.AspNetCore.Analyzer.Testing" Version="5.0.0-alpha1.19563.3" CoherentParentDependency="Microsoft.EntityFrameworkCore">
@@ -123,413 +68,205 @@
     <Dependency Name="Microsoft.Extensions.ActivatorUtilities.Sources" Version="5.0.0-alpha1.19563.3" CoherentParentDependency="Microsoft.EntityFrameworkCore">
       <Uri>https://github.com/aspnet/Extensions</Uri>
       <Sha>23e862e95c1efb16c7d14b1765a6d85db86c98b9</Sha>
->>>>>>> 6f2b107b
     </Dependency>
     <Dependency Name="Microsoft.Extensions.Caching.Abstractions" Version="5.0.0-alpha1.19563.3" CoherentParentDependency="Microsoft.EntityFrameworkCore">
       <Uri>https://github.com/aspnet/Extensions</Uri>
-<<<<<<< HEAD
-      <Sha>1bb89c52182b66b9f1b569cfe780947fa77c5dab</Sha>
-=======
-      <Sha>23e862e95c1efb16c7d14b1765a6d85db86c98b9</Sha>
->>>>>>> 6f2b107b
+      <Sha>23e862e95c1efb16c7d14b1765a6d85db86c98b9</Sha>
     </Dependency>
     <Dependency Name="Microsoft.Extensions.Caching.Memory" Version="5.0.0-alpha1.19563.3" CoherentParentDependency="Microsoft.EntityFrameworkCore">
       <Uri>https://github.com/aspnet/Extensions</Uri>
-<<<<<<< HEAD
-      <Sha>1bb89c52182b66b9f1b569cfe780947fa77c5dab</Sha>
-=======
-      <Sha>23e862e95c1efb16c7d14b1765a6d85db86c98b9</Sha>
->>>>>>> 6f2b107b
+      <Sha>23e862e95c1efb16c7d14b1765a6d85db86c98b9</Sha>
     </Dependency>
     <Dependency Name="Microsoft.Extensions.Caching.SqlServer" Version="5.0.0-alpha1.19563.3" CoherentParentDependency="Microsoft.EntityFrameworkCore">
       <Uri>https://github.com/aspnet/Extensions</Uri>
-<<<<<<< HEAD
-      <Sha>1bb89c52182b66b9f1b569cfe780947fa77c5dab</Sha>
-=======
-      <Sha>23e862e95c1efb16c7d14b1765a6d85db86c98b9</Sha>
->>>>>>> 6f2b107b
+      <Sha>23e862e95c1efb16c7d14b1765a6d85db86c98b9</Sha>
     </Dependency>
     <Dependency Name="Microsoft.Extensions.Caching.StackExchangeRedis" Version="5.0.0-alpha1.19563.3" CoherentParentDependency="Microsoft.EntityFrameworkCore">
       <Uri>https://github.com/aspnet/Extensions</Uri>
-<<<<<<< HEAD
-      <Sha>1bb89c52182b66b9f1b569cfe780947fa77c5dab</Sha>
-    </Dependency>
-    <Dependency Name="Microsoft.Extensions.CommandLineUtils.Sources" Version="3.1.0-rtm.19571.4" CoherentParentDependency="Microsoft.EntityFrameworkCore">
-      <Uri>https://github.com/aspnet/Extensions</Uri>
-      <Sha>1bb89c52182b66b9f1b569cfe780947fa77c5dab</Sha>
-=======
       <Sha>23e862e95c1efb16c7d14b1765a6d85db86c98b9</Sha>
     </Dependency>
     <Dependency Name="Microsoft.Extensions.CommandLineUtils.Sources" Version="5.0.0-alpha1.19563.3" CoherentParentDependency="Microsoft.EntityFrameworkCore">
       <Uri>https://github.com/aspnet/Extensions</Uri>
       <Sha>23e862e95c1efb16c7d14b1765a6d85db86c98b9</Sha>
->>>>>>> 6f2b107b
     </Dependency>
     <Dependency Name="Microsoft.Extensions.Configuration.Abstractions" Version="5.0.0-alpha1.19563.3" CoherentParentDependency="Microsoft.EntityFrameworkCore">
       <Uri>https://github.com/aspnet/Extensions</Uri>
-<<<<<<< HEAD
-      <Sha>1bb89c52182b66b9f1b569cfe780947fa77c5dab</Sha>
-=======
-      <Sha>23e862e95c1efb16c7d14b1765a6d85db86c98b9</Sha>
->>>>>>> 6f2b107b
+      <Sha>23e862e95c1efb16c7d14b1765a6d85db86c98b9</Sha>
     </Dependency>
     <Dependency Name="Microsoft.Extensions.Configuration.AzureKeyVault" Version="5.0.0-alpha1.19563.3" CoherentParentDependency="Microsoft.EntityFrameworkCore">
       <Uri>https://github.com/aspnet/Extensions</Uri>
-<<<<<<< HEAD
-      <Sha>1bb89c52182b66b9f1b569cfe780947fa77c5dab</Sha>
-=======
-      <Sha>23e862e95c1efb16c7d14b1765a6d85db86c98b9</Sha>
->>>>>>> 6f2b107b
+      <Sha>23e862e95c1efb16c7d14b1765a6d85db86c98b9</Sha>
     </Dependency>
     <Dependency Name="Microsoft.Extensions.Configuration.Binder" Version="5.0.0-alpha1.19563.3" CoherentParentDependency="Microsoft.EntityFrameworkCore">
       <Uri>https://github.com/aspnet/Extensions</Uri>
-<<<<<<< HEAD
-      <Sha>1bb89c52182b66b9f1b569cfe780947fa77c5dab</Sha>
-=======
-      <Sha>23e862e95c1efb16c7d14b1765a6d85db86c98b9</Sha>
->>>>>>> 6f2b107b
+      <Sha>23e862e95c1efb16c7d14b1765a6d85db86c98b9</Sha>
     </Dependency>
     <Dependency Name="Microsoft.Extensions.Configuration.CommandLine" Version="5.0.0-alpha1.19563.3" CoherentParentDependency="Microsoft.EntityFrameworkCore">
       <Uri>https://github.com/aspnet/Extensions</Uri>
-<<<<<<< HEAD
-      <Sha>1bb89c52182b66b9f1b569cfe780947fa77c5dab</Sha>
-=======
-      <Sha>23e862e95c1efb16c7d14b1765a6d85db86c98b9</Sha>
->>>>>>> 6f2b107b
+      <Sha>23e862e95c1efb16c7d14b1765a6d85db86c98b9</Sha>
     </Dependency>
     <Dependency Name="Microsoft.Extensions.Configuration.EnvironmentVariables" Version="5.0.0-alpha1.19563.3" CoherentParentDependency="Microsoft.EntityFrameworkCore">
       <Uri>https://github.com/aspnet/Extensions</Uri>
-<<<<<<< HEAD
-      <Sha>1bb89c52182b66b9f1b569cfe780947fa77c5dab</Sha>
-=======
-      <Sha>23e862e95c1efb16c7d14b1765a6d85db86c98b9</Sha>
->>>>>>> 6f2b107b
+      <Sha>23e862e95c1efb16c7d14b1765a6d85db86c98b9</Sha>
     </Dependency>
     <Dependency Name="Microsoft.Extensions.Configuration.FileExtensions" Version="5.0.0-alpha1.19563.3" CoherentParentDependency="Microsoft.EntityFrameworkCore">
       <Uri>https://github.com/aspnet/Extensions</Uri>
-<<<<<<< HEAD
-      <Sha>1bb89c52182b66b9f1b569cfe780947fa77c5dab</Sha>
-=======
-      <Sha>23e862e95c1efb16c7d14b1765a6d85db86c98b9</Sha>
->>>>>>> 6f2b107b
+      <Sha>23e862e95c1efb16c7d14b1765a6d85db86c98b9</Sha>
     </Dependency>
     <Dependency Name="Microsoft.Extensions.Configuration.Ini" Version="5.0.0-alpha1.19563.3" CoherentParentDependency="Microsoft.EntityFrameworkCore">
       <Uri>https://github.com/aspnet/Extensions</Uri>
-<<<<<<< HEAD
-      <Sha>1bb89c52182b66b9f1b569cfe780947fa77c5dab</Sha>
-=======
-      <Sha>23e862e95c1efb16c7d14b1765a6d85db86c98b9</Sha>
->>>>>>> 6f2b107b
+      <Sha>23e862e95c1efb16c7d14b1765a6d85db86c98b9</Sha>
     </Dependency>
     <Dependency Name="Microsoft.Extensions.Configuration.Json" Version="5.0.0-alpha1.19563.3" CoherentParentDependency="Microsoft.EntityFrameworkCore">
       <Uri>https://github.com/aspnet/Extensions</Uri>
-<<<<<<< HEAD
-      <Sha>1bb89c52182b66b9f1b569cfe780947fa77c5dab</Sha>
-=======
-      <Sha>23e862e95c1efb16c7d14b1765a6d85db86c98b9</Sha>
->>>>>>> 6f2b107b
+      <Sha>23e862e95c1efb16c7d14b1765a6d85db86c98b9</Sha>
     </Dependency>
     <Dependency Name="Microsoft.Extensions.Configuration.KeyPerFile" Version="5.0.0-alpha1.19563.3" CoherentParentDependency="Microsoft.EntityFrameworkCore">
       <Uri>https://github.com/aspnet/Extensions</Uri>
-<<<<<<< HEAD
-      <Sha>1bb89c52182b66b9f1b569cfe780947fa77c5dab</Sha>
-=======
-      <Sha>23e862e95c1efb16c7d14b1765a6d85db86c98b9</Sha>
->>>>>>> 6f2b107b
+      <Sha>23e862e95c1efb16c7d14b1765a6d85db86c98b9</Sha>
     </Dependency>
     <Dependency Name="Microsoft.Extensions.Configuration.UserSecrets" Version="5.0.0-alpha1.19563.3" CoherentParentDependency="Microsoft.EntityFrameworkCore">
       <Uri>https://github.com/aspnet/Extensions</Uri>
-<<<<<<< HEAD
-      <Sha>1bb89c52182b66b9f1b569cfe780947fa77c5dab</Sha>
-=======
-      <Sha>23e862e95c1efb16c7d14b1765a6d85db86c98b9</Sha>
->>>>>>> 6f2b107b
+      <Sha>23e862e95c1efb16c7d14b1765a6d85db86c98b9</Sha>
     </Dependency>
     <Dependency Name="Microsoft.Extensions.Configuration.Xml" Version="5.0.0-alpha1.19563.3" CoherentParentDependency="Microsoft.EntityFrameworkCore">
       <Uri>https://github.com/aspnet/Extensions</Uri>
-<<<<<<< HEAD
-      <Sha>1bb89c52182b66b9f1b569cfe780947fa77c5dab</Sha>
-=======
-      <Sha>23e862e95c1efb16c7d14b1765a6d85db86c98b9</Sha>
->>>>>>> 6f2b107b
+      <Sha>23e862e95c1efb16c7d14b1765a6d85db86c98b9</Sha>
     </Dependency>
     <Dependency Name="Microsoft.Extensions.Configuration" Version="5.0.0-alpha1.19563.3" CoherentParentDependency="Microsoft.EntityFrameworkCore">
       <Uri>https://github.com/aspnet/Extensions</Uri>
-<<<<<<< HEAD
-      <Sha>1bb89c52182b66b9f1b569cfe780947fa77c5dab</Sha>
-=======
-      <Sha>23e862e95c1efb16c7d14b1765a6d85db86c98b9</Sha>
->>>>>>> 6f2b107b
+      <Sha>23e862e95c1efb16c7d14b1765a6d85db86c98b9</Sha>
     </Dependency>
     <Dependency Name="Microsoft.Extensions.DependencyInjection.Abstractions" Version="5.0.0-alpha1.19563.3" CoherentParentDependency="Microsoft.EntityFrameworkCore">
       <Uri>https://github.com/aspnet/Extensions</Uri>
-<<<<<<< HEAD
-      <Sha>1bb89c52182b66b9f1b569cfe780947fa77c5dab</Sha>
-=======
-      <Sha>23e862e95c1efb16c7d14b1765a6d85db86c98b9</Sha>
->>>>>>> 6f2b107b
+      <Sha>23e862e95c1efb16c7d14b1765a6d85db86c98b9</Sha>
     </Dependency>
     <Dependency Name="Microsoft.Extensions.DependencyInjection" Version="5.0.0-alpha1.19563.3" CoherentParentDependency="Microsoft.EntityFrameworkCore">
       <Uri>https://github.com/aspnet/Extensions</Uri>
-<<<<<<< HEAD
-      <Sha>1bb89c52182b66b9f1b569cfe780947fa77c5dab</Sha>
-=======
-      <Sha>23e862e95c1efb16c7d14b1765a6d85db86c98b9</Sha>
->>>>>>> 6f2b107b
+      <Sha>23e862e95c1efb16c7d14b1765a6d85db86c98b9</Sha>
     </Dependency>
     <Dependency Name="Microsoft.Extensions.DiagnosticAdapter" Version="5.0.0-alpha1.19563.3" CoherentParentDependency="Microsoft.EntityFrameworkCore">
       <Uri>https://github.com/aspnet/Extensions</Uri>
-<<<<<<< HEAD
-      <Sha>1bb89c52182b66b9f1b569cfe780947fa77c5dab</Sha>
-=======
-      <Sha>23e862e95c1efb16c7d14b1765a6d85db86c98b9</Sha>
->>>>>>> 6f2b107b
+      <Sha>23e862e95c1efb16c7d14b1765a6d85db86c98b9</Sha>
     </Dependency>
     <Dependency Name="Microsoft.Extensions.Diagnostics.HealthChecks.Abstractions" Version="5.0.0-alpha1.19563.3" CoherentParentDependency="Microsoft.EntityFrameworkCore">
       <Uri>https://github.com/aspnet/Extensions</Uri>
-<<<<<<< HEAD
-      <Sha>1bb89c52182b66b9f1b569cfe780947fa77c5dab</Sha>
-=======
-      <Sha>23e862e95c1efb16c7d14b1765a6d85db86c98b9</Sha>
->>>>>>> 6f2b107b
+      <Sha>23e862e95c1efb16c7d14b1765a6d85db86c98b9</Sha>
     </Dependency>
     <Dependency Name="Microsoft.Extensions.Diagnostics.HealthChecks" Version="5.0.0-alpha1.19563.3" CoherentParentDependency="Microsoft.EntityFrameworkCore">
       <Uri>https://github.com/aspnet/Extensions</Uri>
-<<<<<<< HEAD
-      <Sha>1bb89c52182b66b9f1b569cfe780947fa77c5dab</Sha>
-=======
-      <Sha>23e862e95c1efb16c7d14b1765a6d85db86c98b9</Sha>
->>>>>>> 6f2b107b
+      <Sha>23e862e95c1efb16c7d14b1765a6d85db86c98b9</Sha>
     </Dependency>
     <Dependency Name="Microsoft.Extensions.FileProviders.Abstractions" Version="5.0.0-alpha1.19563.3" CoherentParentDependency="Microsoft.EntityFrameworkCore">
       <Uri>https://github.com/aspnet/Extensions</Uri>
-<<<<<<< HEAD
-      <Sha>1bb89c52182b66b9f1b569cfe780947fa77c5dab</Sha>
-=======
-      <Sha>23e862e95c1efb16c7d14b1765a6d85db86c98b9</Sha>
->>>>>>> 6f2b107b
+      <Sha>23e862e95c1efb16c7d14b1765a6d85db86c98b9</Sha>
     </Dependency>
     <Dependency Name="Microsoft.Extensions.FileProviders.Composite" Version="5.0.0-alpha1.19563.3" CoherentParentDependency="Microsoft.EntityFrameworkCore">
       <Uri>https://github.com/aspnet/Extensions</Uri>
-<<<<<<< HEAD
-      <Sha>1bb89c52182b66b9f1b569cfe780947fa77c5dab</Sha>
-=======
-      <Sha>23e862e95c1efb16c7d14b1765a6d85db86c98b9</Sha>
->>>>>>> 6f2b107b
+      <Sha>23e862e95c1efb16c7d14b1765a6d85db86c98b9</Sha>
     </Dependency>
     <Dependency Name="Microsoft.Extensions.FileProviders.Embedded" Version="5.0.0-alpha1.19563.3" CoherentParentDependency="Microsoft.EntityFrameworkCore">
       <Uri>https://github.com/aspnet/Extensions</Uri>
-<<<<<<< HEAD
-      <Sha>1bb89c52182b66b9f1b569cfe780947fa77c5dab</Sha>
-=======
-      <Sha>23e862e95c1efb16c7d14b1765a6d85db86c98b9</Sha>
->>>>>>> 6f2b107b
+      <Sha>23e862e95c1efb16c7d14b1765a6d85db86c98b9</Sha>
     </Dependency>
     <Dependency Name="Microsoft.Extensions.FileProviders.Physical" Version="5.0.0-alpha1.19563.3" CoherentParentDependency="Microsoft.EntityFrameworkCore">
       <Uri>https://github.com/aspnet/Extensions</Uri>
-<<<<<<< HEAD
-      <Sha>1bb89c52182b66b9f1b569cfe780947fa77c5dab</Sha>
-=======
-      <Sha>23e862e95c1efb16c7d14b1765a6d85db86c98b9</Sha>
->>>>>>> 6f2b107b
+      <Sha>23e862e95c1efb16c7d14b1765a6d85db86c98b9</Sha>
     </Dependency>
     <Dependency Name="Microsoft.Extensions.FileSystemGlobbing" Version="5.0.0-alpha1.19563.3" CoherentParentDependency="Microsoft.EntityFrameworkCore">
       <Uri>https://github.com/aspnet/Extensions</Uri>
-<<<<<<< HEAD
-      <Sha>1bb89c52182b66b9f1b569cfe780947fa77c5dab</Sha>
-    </Dependency>
-    <Dependency Name="Microsoft.Extensions.HashCodeCombiner.Sources" Version="3.1.0-rtm.19571.4" CoherentParentDependency="Microsoft.EntityFrameworkCore">
-      <Uri>https://github.com/aspnet/Extensions</Uri>
-      <Sha>1bb89c52182b66b9f1b569cfe780947fa77c5dab</Sha>
-=======
       <Sha>23e862e95c1efb16c7d14b1765a6d85db86c98b9</Sha>
     </Dependency>
     <Dependency Name="Microsoft.Extensions.HashCodeCombiner.Sources" Version="5.0.0-alpha1.19563.3" CoherentParentDependency="Microsoft.EntityFrameworkCore">
       <Uri>https://github.com/aspnet/Extensions</Uri>
       <Sha>23e862e95c1efb16c7d14b1765a6d85db86c98b9</Sha>
->>>>>>> 6f2b107b
     </Dependency>
     <Dependency Name="Microsoft.Extensions.Hosting.Abstractions" Version="5.0.0-alpha1.19563.3" CoherentParentDependency="Microsoft.EntityFrameworkCore">
       <Uri>https://github.com/aspnet/Extensions</Uri>
-<<<<<<< HEAD
-      <Sha>1bb89c52182b66b9f1b569cfe780947fa77c5dab</Sha>
-=======
-      <Sha>23e862e95c1efb16c7d14b1765a6d85db86c98b9</Sha>
->>>>>>> 6f2b107b
+      <Sha>23e862e95c1efb16c7d14b1765a6d85db86c98b9</Sha>
     </Dependency>
     <Dependency Name="Microsoft.Extensions.Hosting" Version="5.0.0-alpha1.19563.3" CoherentParentDependency="Microsoft.EntityFrameworkCore">
       <Uri>https://github.com/aspnet/Extensions</Uri>
-<<<<<<< HEAD
-      <Sha>1bb89c52182b66b9f1b569cfe780947fa77c5dab</Sha>
-    </Dependency>
-    <Dependency Name="Microsoft.Extensions.HostFactoryResolver.Sources" Version="3.1.0-rtm.19571.4" CoherentParentDependency="Microsoft.EntityFrameworkCore">
-      <Uri>https://github.com/aspnet/Extensions</Uri>
-      <Sha>1bb89c52182b66b9f1b569cfe780947fa77c5dab</Sha>
-=======
       <Sha>23e862e95c1efb16c7d14b1765a6d85db86c98b9</Sha>
     </Dependency>
     <Dependency Name="Microsoft.Extensions.HostFactoryResolver.Sources" Version="5.0.0-alpha1.19563.3" CoherentParentDependency="Microsoft.EntityFrameworkCore">
       <Uri>https://github.com/aspnet/Extensions</Uri>
       <Sha>23e862e95c1efb16c7d14b1765a6d85db86c98b9</Sha>
->>>>>>> 6f2b107b
     </Dependency>
     <Dependency Name="Microsoft.Extensions.Http" Version="5.0.0-alpha1.19563.3" CoherentParentDependency="Microsoft.EntityFrameworkCore">
       <Uri>https://github.com/aspnet/Extensions</Uri>
-<<<<<<< HEAD
-      <Sha>1bb89c52182b66b9f1b569cfe780947fa77c5dab</Sha>
-=======
-      <Sha>23e862e95c1efb16c7d14b1765a6d85db86c98b9</Sha>
->>>>>>> 6f2b107b
+      <Sha>23e862e95c1efb16c7d14b1765a6d85db86c98b9</Sha>
     </Dependency>
     <Dependency Name="Microsoft.Extensions.Localization.Abstractions" Version="5.0.0-alpha1.19563.3" CoherentParentDependency="Microsoft.EntityFrameworkCore">
       <Uri>https://github.com/aspnet/Extensions</Uri>
-<<<<<<< HEAD
-      <Sha>1bb89c52182b66b9f1b569cfe780947fa77c5dab</Sha>
-=======
-      <Sha>23e862e95c1efb16c7d14b1765a6d85db86c98b9</Sha>
->>>>>>> 6f2b107b
+      <Sha>23e862e95c1efb16c7d14b1765a6d85db86c98b9</Sha>
     </Dependency>
     <Dependency Name="Microsoft.Extensions.Localization" Version="5.0.0-alpha1.19563.3" CoherentParentDependency="Microsoft.EntityFrameworkCore">
       <Uri>https://github.com/aspnet/Extensions</Uri>
-<<<<<<< HEAD
-      <Sha>1bb89c52182b66b9f1b569cfe780947fa77c5dab</Sha>
-=======
-      <Sha>23e862e95c1efb16c7d14b1765a6d85db86c98b9</Sha>
->>>>>>> 6f2b107b
+      <Sha>23e862e95c1efb16c7d14b1765a6d85db86c98b9</Sha>
     </Dependency>
     <Dependency Name="Microsoft.Extensions.Logging.Abstractions" Version="5.0.0-alpha1.19563.3" CoherentParentDependency="Microsoft.EntityFrameworkCore">
       <Uri>https://github.com/aspnet/Extensions</Uri>
-<<<<<<< HEAD
-      <Sha>1bb89c52182b66b9f1b569cfe780947fa77c5dab</Sha>
-=======
-      <Sha>23e862e95c1efb16c7d14b1765a6d85db86c98b9</Sha>
->>>>>>> 6f2b107b
+      <Sha>23e862e95c1efb16c7d14b1765a6d85db86c98b9</Sha>
     </Dependency>
     <Dependency Name="Microsoft.Extensions.Logging.AzureAppServices" Version="5.0.0-alpha1.19563.3" CoherentParentDependency="Microsoft.EntityFrameworkCore">
       <Uri>https://github.com/aspnet/Extensions</Uri>
-<<<<<<< HEAD
-      <Sha>1bb89c52182b66b9f1b569cfe780947fa77c5dab</Sha>
-=======
-      <Sha>23e862e95c1efb16c7d14b1765a6d85db86c98b9</Sha>
->>>>>>> 6f2b107b
+      <Sha>23e862e95c1efb16c7d14b1765a6d85db86c98b9</Sha>
     </Dependency>
     <Dependency Name="Microsoft.Extensions.Logging.Configuration" Version="5.0.0-alpha1.19563.3" CoherentParentDependency="Microsoft.EntityFrameworkCore">
       <Uri>https://github.com/aspnet/Extensions</Uri>
-<<<<<<< HEAD
-      <Sha>1bb89c52182b66b9f1b569cfe780947fa77c5dab</Sha>
-=======
-      <Sha>23e862e95c1efb16c7d14b1765a6d85db86c98b9</Sha>
->>>>>>> 6f2b107b
+      <Sha>23e862e95c1efb16c7d14b1765a6d85db86c98b9</Sha>
     </Dependency>
     <Dependency Name="Microsoft.Extensions.Logging.Console" Version="5.0.0-alpha1.19563.3" CoherentParentDependency="Microsoft.EntityFrameworkCore">
       <Uri>https://github.com/aspnet/Extensions</Uri>
-<<<<<<< HEAD
-      <Sha>1bb89c52182b66b9f1b569cfe780947fa77c5dab</Sha>
-=======
-      <Sha>23e862e95c1efb16c7d14b1765a6d85db86c98b9</Sha>
->>>>>>> 6f2b107b
+      <Sha>23e862e95c1efb16c7d14b1765a6d85db86c98b9</Sha>
     </Dependency>
     <Dependency Name="Microsoft.Extensions.Logging.Debug" Version="5.0.0-alpha1.19563.3" CoherentParentDependency="Microsoft.EntityFrameworkCore">
       <Uri>https://github.com/aspnet/Extensions</Uri>
-<<<<<<< HEAD
-      <Sha>1bb89c52182b66b9f1b569cfe780947fa77c5dab</Sha>
-=======
-      <Sha>23e862e95c1efb16c7d14b1765a6d85db86c98b9</Sha>
->>>>>>> 6f2b107b
+      <Sha>23e862e95c1efb16c7d14b1765a6d85db86c98b9</Sha>
     </Dependency>
     <Dependency Name="Microsoft.Extensions.Logging.EventSource" Version="5.0.0-alpha1.19563.3" CoherentParentDependency="Microsoft.EntityFrameworkCore">
       <Uri>https://github.com/aspnet/Extensions</Uri>
-<<<<<<< HEAD
-      <Sha>1bb89c52182b66b9f1b569cfe780947fa77c5dab</Sha>
-=======
-      <Sha>23e862e95c1efb16c7d14b1765a6d85db86c98b9</Sha>
->>>>>>> 6f2b107b
+      <Sha>23e862e95c1efb16c7d14b1765a6d85db86c98b9</Sha>
     </Dependency>
     <Dependency Name="Microsoft.Extensions.Logging.EventLog" Version="5.0.0-alpha1.19563.3" CoherentParentDependency="Microsoft.EntityFrameworkCore">
       <Uri>https://github.com/aspnet/Extensions</Uri>
-<<<<<<< HEAD
-      <Sha>1bb89c52182b66b9f1b569cfe780947fa77c5dab</Sha>
-=======
-      <Sha>23e862e95c1efb16c7d14b1765a6d85db86c98b9</Sha>
->>>>>>> 6f2b107b
+      <Sha>23e862e95c1efb16c7d14b1765a6d85db86c98b9</Sha>
     </Dependency>
     <Dependency Name="Microsoft.Extensions.Logging.TraceSource" Version="5.0.0-alpha1.19563.3" CoherentParentDependency="Microsoft.EntityFrameworkCore">
       <Uri>https://github.com/aspnet/Extensions</Uri>
-<<<<<<< HEAD
-      <Sha>1bb89c52182b66b9f1b569cfe780947fa77c5dab</Sha>
-    </Dependency>
-    <Dependency Name="Microsoft.Extensions.Logging.Testing" Version="3.1.0-rtm.19571.4" CoherentParentDependency="Microsoft.EntityFrameworkCore">
-      <Uri>https://github.com/aspnet/Extensions</Uri>
-      <Sha>1bb89c52182b66b9f1b569cfe780947fa77c5dab</Sha>
-=======
       <Sha>23e862e95c1efb16c7d14b1765a6d85db86c98b9</Sha>
     </Dependency>
     <Dependency Name="Microsoft.Extensions.Logging.Testing" Version="5.0.0-alpha1.19563.3" CoherentParentDependency="Microsoft.EntityFrameworkCore">
       <Uri>https://github.com/aspnet/Extensions</Uri>
       <Sha>23e862e95c1efb16c7d14b1765a6d85db86c98b9</Sha>
->>>>>>> 6f2b107b
     </Dependency>
     <Dependency Name="Microsoft.Extensions.Logging" Version="5.0.0-alpha1.19563.3" CoherentParentDependency="Microsoft.EntityFrameworkCore">
       <Uri>https://github.com/aspnet/Extensions</Uri>
-<<<<<<< HEAD
-      <Sha>1bb89c52182b66b9f1b569cfe780947fa77c5dab</Sha>
-=======
-      <Sha>23e862e95c1efb16c7d14b1765a6d85db86c98b9</Sha>
->>>>>>> 6f2b107b
+      <Sha>23e862e95c1efb16c7d14b1765a6d85db86c98b9</Sha>
     </Dependency>
     <Dependency Name="Microsoft.Extensions.ObjectPool" Version="5.0.0-alpha1.19563.3" CoherentParentDependency="Microsoft.EntityFrameworkCore">
       <Uri>https://github.com/aspnet/Extensions</Uri>
-<<<<<<< HEAD
-      <Sha>1bb89c52182b66b9f1b569cfe780947fa77c5dab</Sha>
-=======
-      <Sha>23e862e95c1efb16c7d14b1765a6d85db86c98b9</Sha>
->>>>>>> 6f2b107b
+      <Sha>23e862e95c1efb16c7d14b1765a6d85db86c98b9</Sha>
     </Dependency>
     <Dependency Name="Microsoft.Extensions.Options.ConfigurationExtensions" Version="5.0.0-alpha1.19563.3" CoherentParentDependency="Microsoft.EntityFrameworkCore">
       <Uri>https://github.com/aspnet/Extensions</Uri>
-<<<<<<< HEAD
-      <Sha>1bb89c52182b66b9f1b569cfe780947fa77c5dab</Sha>
-=======
-      <Sha>23e862e95c1efb16c7d14b1765a6d85db86c98b9</Sha>
->>>>>>> 6f2b107b
+      <Sha>23e862e95c1efb16c7d14b1765a6d85db86c98b9</Sha>
     </Dependency>
     <Dependency Name="Microsoft.Extensions.Options.DataAnnotations" Version="5.0.0-alpha1.19563.3" CoherentParentDependency="Microsoft.EntityFrameworkCore">
       <Uri>https://github.com/aspnet/Extensions</Uri>
-<<<<<<< HEAD
-      <Sha>1bb89c52182b66b9f1b569cfe780947fa77c5dab</Sha>
-=======
-      <Sha>23e862e95c1efb16c7d14b1765a6d85db86c98b9</Sha>
->>>>>>> 6f2b107b
+      <Sha>23e862e95c1efb16c7d14b1765a6d85db86c98b9</Sha>
     </Dependency>
     <Dependency Name="Microsoft.Extensions.Options" Version="5.0.0-alpha1.19563.3" CoherentParentDependency="Microsoft.EntityFrameworkCore">
       <Uri>https://github.com/aspnet/Extensions</Uri>
-<<<<<<< HEAD
-      <Sha>1bb89c52182b66b9f1b569cfe780947fa77c5dab</Sha>
-    </Dependency>
-    <Dependency Name="Microsoft.Extensions.ParameterDefaultValue.Sources" Version="3.1.0-rtm.19571.4" CoherentParentDependency="Microsoft.EntityFrameworkCore">
-      <Uri>https://github.com/aspnet/Extensions</Uri>
-      <Sha>1bb89c52182b66b9f1b569cfe780947fa77c5dab</Sha>
-=======
       <Sha>23e862e95c1efb16c7d14b1765a6d85db86c98b9</Sha>
     </Dependency>
     <Dependency Name="Microsoft.Extensions.ParameterDefaultValue.Sources" Version="5.0.0-alpha1.19563.3" CoherentParentDependency="Microsoft.EntityFrameworkCore">
       <Uri>https://github.com/aspnet/Extensions</Uri>
       <Sha>23e862e95c1efb16c7d14b1765a6d85db86c98b9</Sha>
->>>>>>> 6f2b107b
     </Dependency>
     <Dependency Name="Microsoft.Extensions.Primitives" Version="5.0.0-alpha1.19563.3" CoherentParentDependency="Microsoft.EntityFrameworkCore">
       <Uri>https://github.com/aspnet/Extensions</Uri>
-<<<<<<< HEAD
-      <Sha>1bb89c52182b66b9f1b569cfe780947fa77c5dab</Sha>
-    </Dependency>
-    <Dependency Name="Microsoft.Extensions.TypeNameHelper.Sources" Version="3.1.0-rtm.19571.4" CoherentParentDependency="Microsoft.EntityFrameworkCore">
-      <Uri>https://github.com/aspnet/Extensions</Uri>
-      <Sha>1bb89c52182b66b9f1b569cfe780947fa77c5dab</Sha>
-    </Dependency>
-    <Dependency Name="Microsoft.Extensions.ValueStopwatch.Sources" Version="3.1.0-rtm.19571.4" CoherentParentDependency="Microsoft.EntityFrameworkCore">
-      <Uri>https://github.com/aspnet/Extensions</Uri>
-      <Sha>1bb89c52182b66b9f1b569cfe780947fa77c5dab</Sha>
-=======
       <Sha>23e862e95c1efb16c7d14b1765a6d85db86c98b9</Sha>
     </Dependency>
     <Dependency Name="Microsoft.Extensions.TypeNameHelper.Sources" Version="5.0.0-alpha1.19563.3" CoherentParentDependency="Microsoft.EntityFrameworkCore">
@@ -539,39 +276,22 @@
     <Dependency Name="Microsoft.Extensions.ValueStopwatch.Sources" Version="5.0.0-alpha1.19563.3" CoherentParentDependency="Microsoft.EntityFrameworkCore">
       <Uri>https://github.com/aspnet/Extensions</Uri>
       <Sha>23e862e95c1efb16c7d14b1765a6d85db86c98b9</Sha>
->>>>>>> 6f2b107b
     </Dependency>
     <Dependency Name="Microsoft.Extensions.WebEncoders" Version="5.0.0-alpha1.19563.3" CoherentParentDependency="Microsoft.EntityFrameworkCore">
       <Uri>https://github.com/aspnet/Extensions</Uri>
-<<<<<<< HEAD
-      <Sha>1bb89c52182b66b9f1b569cfe780947fa77c5dab</Sha>
-    </Dependency>
-    <Dependency Name="Microsoft.Internal.Extensions.Refs" Version="3.1.0-rtm.19571.4" CoherentParentDependency="Microsoft.EntityFrameworkCore">
-      <Uri>https://github.com/aspnet/Extensions</Uri>
-      <Sha>1bb89c52182b66b9f1b569cfe780947fa77c5dab</Sha>
-=======
       <Sha>23e862e95c1efb16c7d14b1765a6d85db86c98b9</Sha>
     </Dependency>
     <Dependency Name="Microsoft.Internal.Extensions.Refs" Version="5.0.0-alpha1.19563.3" CoherentParentDependency="Microsoft.EntityFrameworkCore">
       <Uri>https://github.com/aspnet/Extensions</Uri>
       <Sha>23e862e95c1efb16c7d14b1765a6d85db86c98b9</Sha>
->>>>>>> 6f2b107b
     </Dependency>
     <Dependency Name="Microsoft.JSInterop" Version="5.0.0-alpha1.19563.3" CoherentParentDependency="Microsoft.EntityFrameworkCore">
       <Uri>https://github.com/aspnet/Extensions</Uri>
-<<<<<<< HEAD
-      <Sha>1bb89c52182b66b9f1b569cfe780947fa77c5dab</Sha>
-    </Dependency>
-    <Dependency Name="Mono.WebAssembly.Interop" Version="3.1.0-preview4.19571.4" CoherentParentDependency="Microsoft.EntityFrameworkCore">
-      <Uri>https://github.com/aspnet/Extensions</Uri>
-      <Sha>1bb89c52182b66b9f1b569cfe780947fa77c5dab</Sha>
-=======
       <Sha>23e862e95c1efb16c7d14b1765a6d85db86c98b9</Sha>
     </Dependency>
     <Dependency Name="Mono.WebAssembly.Interop" Version="5.0.0-preview3.19563.3" CoherentParentDependency="Microsoft.EntityFrameworkCore">
       <Uri>https://github.com/aspnet/Extensions</Uri>
       <Sha>23e862e95c1efb16c7d14b1765a6d85db86c98b9</Sha>
->>>>>>> 6f2b107b
     </Dependency>
     <Dependency Name="Microsoft.CSharp" Version="5.0.0-alpha.1.19556.7" CoherentParentDependency="Microsoft.NETCore.App.Runtime.win-x64">
       <Uri>https://github.com/dotnet/corefx</Uri>
@@ -659,19 +379,11 @@
     </Dependency>
     <Dependency Name="Microsoft.Extensions.DependencyModel" Version="5.0.0-alpha.1.19562.8" CoherentParentDependency="Microsoft.Extensions.Logging">
       <Uri>https://github.com/dotnet/core-setup</Uri>
-<<<<<<< HEAD
-      <Sha>4e1bb23ca12cfe3de0b7e834872ed7327377d420</Sha>
-=======
       <Sha>6fab00563d09dca0d2b777a4f0dbda59d19c8546</Sha>
->>>>>>> 6f2b107b
     </Dependency>
     <Dependency Name="Microsoft.NETCore.App.Ref" Version="5.0.0-alpha.1.19562.8" CoherentParentDependency="Microsoft.Extensions.Logging">
       <Uri>https://github.com/dotnet/core-setup</Uri>
-<<<<<<< HEAD
-      <Sha>4e1bb23ca12cfe3de0b7e834872ed7327377d420</Sha>
-=======
       <Sha>6fab00563d09dca0d2b777a4f0dbda59d19c8546</Sha>
->>>>>>> 6f2b107b
     </Dependency>
     <!--
          Win-x64 is used here because we have picked an arbitrary runtime identifier to flow the version of the latest NETCore.App runtime.
@@ -679,11 +391,7 @@
     -->
     <Dependency Name="Microsoft.NETCore.App.Runtime.win-x64" Version="5.0.0-alpha.1.19562.8" CoherentParentDependency="Microsoft.Extensions.Logging">
       <Uri>https://github.com/dotnet/core-setup</Uri>
-<<<<<<< HEAD
-      <Sha>4e1bb23ca12cfe3de0b7e834872ed7327377d420</Sha>
-=======
       <Sha>6fab00563d09dca0d2b777a4f0dbda59d19c8546</Sha>
->>>>>>> 6f2b107b
     </Dependency>
     <Dependency Name="NETStandard.Library.Ref" Version="2.1.0-alpha.1.19562.8" CoherentParentDependency="Microsoft.Extensions.Logging">
       <Uri>https://github.com/dotnet/core-setup</Uri>
@@ -700,15 +408,9 @@
       <Uri>https://github.com/dotnet/corefx</Uri>
       <Sha>475778fa982064e26a8b3a5d7545112f6586ac61</Sha>
     </Dependency>
-<<<<<<< HEAD
-    <Dependency Name="Internal.AspNetCore.Analyzers" Version="3.1.0-rtm.19571.4" CoherentParentDependency="Microsoft.EntityFrameworkCore">
-      <Uri>https://github.com/aspnet/Extensions</Uri>
-      <Sha>1bb89c52182b66b9f1b569cfe780947fa77c5dab</Sha>
-=======
     <Dependency Name="Internal.AspNetCore.Analyzers" Version="5.0.0-alpha1.19563.3" CoherentParentDependency="Microsoft.EntityFrameworkCore">
       <Uri>https://github.com/aspnet/Extensions</Uri>
       <Sha>23e862e95c1efb16c7d14b1765a6d85db86c98b9</Sha>
->>>>>>> 6f2b107b
     </Dependency>
     <Dependency Name="Microsoft.DotNet.GenAPI" Version="5.0.0-beta.19567.2">
       <Uri>https://github.com/dotnet/arcade</Uri>
@@ -722,15 +424,6 @@
       <Uri>https://github.com/dotnet/arcade</Uri>
       <Sha>928efaa081ffd17b37f6c662fee44775f2d0b90f</Sha>
     </Dependency>
-<<<<<<< HEAD
-    <Dependency Name="Microsoft.AspNetCore.Testing" Version="3.1.0-rtm.19571.4" CoherentParentDependency="Microsoft.EntityFrameworkCore">
-      <Uri>https://github.com/aspnet/Extensions</Uri>
-      <Sha>1bb89c52182b66b9f1b569cfe780947fa77c5dab</Sha>
-    </Dependency>
-    <Dependency Name="Microsoft.Net.Compilers.Toolset" Version="3.4.0-beta4-19569-03" CoherentParentDependency="Microsoft.Extensions.Logging">
-      <Uri>https://github.com/dotnet/roslyn</Uri>
-      <Sha>82f2e2541478e239dc4b04f231e90dc2b3dcb422</Sha>
-=======
     <Dependency Name="Microsoft.AspNetCore.Testing" Version="5.0.0-alpha1.19563.3" CoherentParentDependency="Microsoft.EntityFrameworkCore">
       <Uri>https://github.com/aspnet/Extensions</Uri>
       <Sha>23e862e95c1efb16c7d14b1765a6d85db86c98b9</Sha>
@@ -738,7 +431,6 @@
     <Dependency Name="Microsoft.Net.Compilers.Toolset" Version="3.4.0-beta1-19456-03" CoherentParentDependency="Microsoft.Extensions.Logging">
       <Uri>https://github.com/dotnet/roslyn</Uri>
       <Sha>3c865821f2864393a0ff7fe22c92ded6d51a546c</Sha>
->>>>>>> 6f2b107b
     </Dependency>
   </ToolsetDependencies>
 </Dependencies>