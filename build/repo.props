--- conflicted
+++ resolved
@@ -24,13 +24,10 @@
       <ExcludeFromTest Include="$(RepositoryRoot)test\IIS.BackwardsCompatibility.FunctionalTests\*.csproj" />
   </ItemGroup>
 
-<<<<<<< HEAD
-=======
   <ItemGroup Condition="'$(SkipIISForwardsCompatibilityTests)' == 'true'" >
       <ExcludeFromTest Include="$(RepositoryRoot)test\IIS.ForwardsCompatibility.FunctionalTests\*.csproj" />
   </ItemGroup>
 
->>>>>>> f7e8255e
   <PropertyGroup>
     <!-- These properties are use by the automation that updates dependencies.props -->
     <LineupPackageId>Internal.AspNetCore.Universe.Lineup</LineupPackageId>
